<Project Sdk="Microsoft.NET.Sdk">
  <PropertyGroup>
    <OutputType>WinExe</OutputType>
    <TargetFramework>net9.0-windows7.0</TargetFramework>
    <UseWindowsForms>true</UseWindowsForms>
    <StartupObject>LogScraper.Program</StartupObject>
    <ApplicationIcon>Icons\Scraper transparant.ico</ApplicationIcon>
    <SignAssembly>False</SignAssembly>
    <Company>Robert de Volder</Company>
    <Copyright>Copyright (C) 2025 Robert de Volder</Copyright>
    <AssemblyVersion>2.0.0.0</AssemblyVersion>
<<<<<<< HEAD
    <FileVersion>2.1.8</FileVersion>
    <Version>2.1.8</Version>
=======
    <FileVersion>2.2.0</FileVersion>
    <Version>2.2.0</Version>
>>>>>>> 4fd932d3
    <PublishSingleFile>true</PublishSingleFile>
    <AllowUnsafeBlocks>true</AllowUnsafeBlocks>
  </PropertyGroup>
  <PropertyGroup Condition="'$(Configuration)|$(Platform)'=='Debug|AnyCPU'">
    <Optimize>False</Optimize>
  </PropertyGroup>
  <ItemGroup>
    <Compile Remove="Example files\**" />
    <Compile Remove="Icons\**" />
    <Compile Remove="Properties\**" />
    <EmbeddedResource Remove="Example files\**" />
    <EmbeddedResource Remove="Icons\**" />
    <EmbeddedResource Remove="Properties\**" />
    <None Remove="Example files\**" />
    <None Remove="Icons\**" />
    <None Remove="Properties\**" />
  </ItemGroup>
  <ItemGroup>
    <Compile Remove="GlobalSuppressions.cs" />
    <Compile Remove="LogFilter.cs" />
  </ItemGroup>
  <ItemGroup>
    <None Remove=".gitignore" />
    <None Remove="CODE_OF_CONDUCT.md" />
    <None Remove="CONTRIBUTING.md" />
    <None Remove="LICENSE" />
    <None Remove="PULL_REQUEST_TEMPLATE.md" />
    <None Remove="README.md" />
    <None Remove="SECURITY.md" />
  </ItemGroup>
  <ItemGroup>
    <Compile Include="Properties\Resources.Designer.cs">
      <DesignTime>True</DesignTime>
      <AutoGen>True</AutoGen>
      <DependentUpon>Resources.resx</DependentUpon>
    </Compile>
  </ItemGroup>
  <ItemGroup>
    <EmbeddedResource Include="Properties\Resources.resx">
      <Generator>ResXFileCodeGenerator</Generator>
      <LastGenOutput>Resources.Designer.cs</LastGenOutput>
    </EmbeddedResource>
  </ItemGroup>
  <ItemGroup>
    <PackageReference Include="Newtonsoft.Json" Version="13.0.3" />
  </ItemGroup>
  <ItemGroup>
    <Compile Update="LogProviders\File\UserControlFileConfig.cs">
      <SubType>UserControl</SubType>
    </Compile>
    <Compile Update="LogProviders\Runtime\UserControlRuntimeConfig.cs">
      <SubType>UserControl</SubType>
    </Compile>
    <Compile Update="Log\UserControlLogLayoutConfig.cs">
      <SubType>UserControl</SubType>
    </Compile>
  </ItemGroup>
  <ItemGroup>
    <EmbeddedResource Update="LogProviders\File\UserControlFileConfig.resx">
      <SubType>Designer</SubType>
    </EmbeddedResource>
    <EmbeddedResource Update="LogProviders\Runtime\UserControlRuntimeConfig.resx">
      <SubType>Designer</SubType>
    </EmbeddedResource>
    <EmbeddedResource Update="Log\UserControlLogLayoutConfig.resx">
      <SubType>Designer</SubType>
    </EmbeddedResource>
  </ItemGroup>
  <ItemGroup>
    <None Update="Configuration\LogScraperConfig.json">
      <CopyToOutputDirectory>PreserveNewest</CopyToOutputDirectory>
    </None>
    <None Update="Configuration\LogScraperLogLayouts.json">
      <CopyToOutputDirectory>PreserveNewest</CopyToOutputDirectory>
    </None>
    <None Update="Configuration\LogScraperLogProviders.json">
      <CopyToOutputDirectory>PreserveNewest</CopyToOutputDirectory>
    </None>
    <None Update="Stubs\Inverted log.txt">
      <CopyToOutputDirectory>PreserveNewest</CopyToOutputDirectory>
    </None>
    <None Update="Stubs\JSONInvertedExample.log">
      <CopyToOutputDirectory>PreserveNewest</CopyToOutputDirectory>
    </None>
    <None Update="Stubs\JsonStub.txt">
      <CopyToOutputDirectory>PreserveNewest</CopyToOutputDirectory>
    </None>
    <None Update="Stubs\Runtime1.txt">
      <CopyToOutputDirectory>PreserveNewest</CopyToOutputDirectory>
    </None>
    <None Update="Stubs\Runtime2.txt">
      <CopyToOutputDirectory>PreserveNewest</CopyToOutputDirectory>
    </None>
    <None Update="Stubs\Runtime3.txt">
      <CopyToOutputDirectory>PreserveNewest</CopyToOutputDirectory>
    </None>
    <None Update="Stubs\KubernetesPodLog.txt">
      <CopyToOutputDirectory>PreserveNewest</CopyToOutputDirectory>
    </None>
    <None Update="Stubs\KubernetesPod.json">
      <CopyToOutputDirectory>PreserveNewest</CopyToOutputDirectory>
    </None>
  </ItemGroup>
  <Target Name="PostBuild" AfterTargets="PostBuildEvent">
    <Exec Command="move &quot;$(TargetDir)Configuration\LogScraperConfig.json&quot; &quot;$(TargetDir)LogScraperConfig.json&quot;&#xD;&#xA;move &quot;$(TargetDir)Configuration\LogScraperLogLayouts.json&quot; &quot;$(TargetDir)LogScraperLogLayouts.json&quot;&#xD;&#xA;move &quot;$(TargetDir)Configuration\LogScraperLogProviders.json&quot; &quot;$(TargetDir)LogScraperLogProviders.json&quot;&#xD;&#xA;rmdir /s /q &quot;$(TargetDir)Configuration&quot;" />
  </Target>
</Project><|MERGE_RESOLUTION|>--- conflicted
+++ resolved
@@ -9,13 +9,8 @@
     <Company>Robert de Volder</Company>
     <Copyright>Copyright (C) 2025 Robert de Volder</Copyright>
     <AssemblyVersion>2.0.0.0</AssemblyVersion>
-<<<<<<< HEAD
-    <FileVersion>2.1.8</FileVersion>
-    <Version>2.1.8</Version>
-=======
     <FileVersion>2.2.0</FileVersion>
     <Version>2.2.0</Version>
->>>>>>> 4fd932d3
     <PublishSingleFile>true</PublishSingleFile>
     <AllowUnsafeBlocks>true</AllowUnsafeBlocks>
   </PropertyGroup>
