--- conflicted
+++ resolved
@@ -13,10 +13,6 @@
         public string EditorFileName { get; set; }
         public string EditorName { get; set; }
         public string ExportFileName { get; set; }
-<<<<<<< HEAD
-        public string LogLayout { get; set; }
-=======
->>>>>>> 4fd932d3
         public int HttpCLientTimeOUtSeconds { get; set; } = 30;
     }
 
