﻿using LogScraper.Configuration;
using LogScraper.Configuration.LogProviderConfig;
using LogScraper.Export;
using LogScraper.Export.Workers;
using LogScraper.Extensions;
using LogScraper.Log;
using LogScraper.Log.Collection;
using LogScraper.Log.Metadata;
using LogScraper.LogProviders;
using LogScraper.LogProviders.Kubernetes;
using LogScraper.LogProviders.Runtime;
using LogScraper.Sources.Adapters;
using LogScraper.Sources.Workers;
using Newtonsoft.Json;
using System;
using System.Collections.Generic;
using System.Diagnostics;
using System.Drawing;
using System.Linq;
using System.Windows.Forms;
using static LogScraper.Extensions.RichTextBoxExtensions;
using static LogScraper.UserControlSearch;

namespace LogScraper
{
    public partial class FormLogScraper : Form
    {
        #region Private fields
        private FormMiniTop miniTopForm = null;
        private bool isFormInitializing = true;

        private readonly LogExportWorkerManager logExportManager = new();
        private readonly SourceProcessingManager logProviderManager = new();

        private int numberOfSourceProcessingWorkers = 0;

        private LogMetadataFilterResult currentLogMetadataFilterResult;

        private readonly Timer timerMemoryUsage = new();

        private readonly Dictionary<LogMetadataPropertyAndValues, UserControlLogMetadataFilter> logMetadataPropertyControls = [];
        #endregion

        #region Initialization
        public FormLogScraper()
        {
            InitializeComponent();

            string version = Application.ProductVersion;
            const string versionSeperator = "+";
            if (version.Contains(versionSeperator))
            {
                version = version[..version.IndexOf(versionSeperator)];
            }

            lblVersion.Text = "v" + version;

            timerMemoryUsage.Interval = 1000;
            timerMemoryUsage.Tick += new EventHandler(UpdateMemoryUsage);
            timerMemoryUsage.Start();

            usrKubernetes.SourceSelectionChanged += HandleLogProviderSourceSelectionChanged;
            usrKubernetes.StatusUpdate += HandleLogProviderStatusUpdate;
            usrRuntime.SourceSelectionChanged += HandleLogProviderSourceSelectionChanged;
            usrRuntime.StatusUpdate += HandleLogProviderStatusUpdate;
            usrFileLogProvider.SourceSelectionChanged += HandleLogProviderSourceSelectionChanged;
            usrFileLogProvider.StatusUpdate += HandleLogProviderStatusUpdate;

            UsrLogContentBegin.FilterChanged += HandleLogContentFilterUpdateBegin;
            UsrLogContentEnd.FilterChanged += HandleLogContentFilterUpdateEnd;
            UsrLogContentEnd.SelectedItemBackColor = Brushes.GreenYellow;
            usrControlMetadataFormating.SelectionChanged += HandleLogContentFilterUpdate;

            usrSearch.Search += UsrSearch_Search;

            logProviderManager.QueueLengthUpdate += HandleLogProviderManagerQueueUpdate;
        }
        private void FormLogScraper_Load(object sender, EventArgs e)
        {
            try
            {
                usrKubernetes.UpdateClusters(ConfigurationManager.LogProvidersConfig.KubernetesConfig.Clusters);
                usrRuntime.UpdateRuntimeInstances(ConfigurationManager.LogProvidersConfig.RuntimeConfig.Instances);
                grpWriteLog.Visible = ConfigurationManager.GenericConfig.ExportToFile;
                PopulateLogLayouts();
                PopulateLogProviderControls();
                UpdateExportControls();
            }
            catch (Exception ex) { MessageBox.Show(ex.Message); }

            isFormInitializing = false;
            UpdateStatisticsLogCollection();
        }
        private void PopulateLogProviderControls()
        {
            if (ConfigurationManager.LogProvidersConfig.FileConfig != null)
            {
                cboLogProvider.Items.Add(ConfigurationManager.LogProvidersConfig.FileConfig);
                if (ConfigurationManager.GenericConfig.LogProviderTypeDefault == LogProviderType.File) cboLogProvider.SelectedItem = ConfigurationManager.LogProvidersConfig.FileConfig;
            }

            if (ConfigurationManager.LogProvidersConfig.RuntimeConfig != null)
            {
                cboLogProvider.Items.Add(ConfigurationManager.LogProvidersConfig.RuntimeConfig);
                if (ConfigurationManager.GenericConfig.LogProviderTypeDefault == LogProviderType.Runtime) cboLogProvider.SelectedItem = ConfigurationManager.LogProvidersConfig.RuntimeConfig;
            }

            if (ConfigurationManager.LogProvidersConfig.KubernetesConfig != null)
            {
                cboLogProvider.Items.Add(ConfigurationManager.LogProvidersConfig.KubernetesConfig);
                if (ConfigurationManager.GenericConfig.LogProviderTypeDefault == LogProviderType.Kubernetes) cboLogProvider.SelectedItem = ConfigurationManager.LogProvidersConfig.KubernetesConfig;
            }
        }
        private void PopulateLogLayouts()
        {
            cboLogLayout.Items.Clear();
            if (ConfigurationManager.LogLayouts != null)
            {
                cboLogLayout.Items.AddRange([.. ConfigurationManager.LogLayouts]);
                if (cboLogLayout.Items.Count > 0) cboLogLayout.SelectedIndex = 0;
            }
        }
        #endregion

        #region Log provider work

        private DateTime? lastTrailTime = null;
        private void StartLogProviderAsync(int intervalInSeconds = -1, int durationInSeconds = -1)
        {
            // In case we want to download for a given duration, first get the log and after that start the duration
            if (durationInSeconds != -1) { StartLogProviderAsync(-1, -1); }
            try
            {
                btnReadFromUrl.Enabled = false;

                UpdateFormMiniControls();
                Application.DoEvents();

                LogProviderType logProviderType = ((ILogProviderConfig)cboLogProvider.SelectedItem).LogProviderType;
                ISourceAdapter logProvider = logProviderType switch
                {
                    LogProviderType.Runtime => usrRuntime.GetSourceAdapter(),
                    LogProviderType.Kubernetes => usrKubernetes.GetSourceAdapter(null, lastTrailTime),
                    LogProviderType.File => usrFileLogProvider.GetSourceAdapter(),
                    _ => throw new NotImplementedException()
                };

                SourceProcessingWorker sourceProcessingWorker = new();
                sourceProcessingWorker.DownloadCompleted += ProcessNewLogStringArray;
                sourceProcessingWorker.StatusUpdate += HandleLogProviderStatusUpdate;
                sourceProcessingWorker.ProgressUpdate += HandleSourceProcessingWorkerProgressUpdate;
                logProviderManager.AddWorker(sourceProcessingWorker, logProvider, intervalInSeconds, durationInSeconds);
            }
            catch (Exception ex)
            {
                HandleExceptionWhenReadingLog(ex);
            }
        }
        private void ProcessNewLogStringArray(string[] rawLog, DateTime? updatedLastTrailTime)
        {
            LogLayout logLayout = (LogLayout)cboLogLayout.SelectedItem;
            try
            {
                LogReader.ReadIntoLogCollection(rawLog, LogCollection.Instance, logLayout);

                LogLineClassifier.ClassifyLogLineMetadataProperties(logLayout, LogCollection.Instance);

                LogLineClassifier.ClassifyLogLineContentProperties(logLayout, LogCollection.Instance);

                UpdateFilterControls();
                FilterLoglines();
                UpdateStatisticsLogCollection();
                HandleLogProviderStatusUpdate("Ok (" + DateTime.Now.ToString("HH:mm:ss") + ")", true);
                UpdateFormMiniControls();
                lastTrailTime = updatedLastTrailTime;
            }
            catch (Exception ex)
            {
                HandleExceptionWhenReadingLog(ex);
            }
        }
        #endregion

        #region Filter processing
        private void UpdateFilterControls()
        {
            LogLayout logLayout = (LogLayout)cboLogLayout.SelectedItem;
            List<LogMetadataPropertyAndValues> logMetadataPropertyAndValues = LogLineClassifier.GetLogLinesListOfMetadataPropertyAndValues(LogCollection.Instance.LogLines, logLayout.LogMetadataProperties);
            UserControlLogMetadataFilter previousFilter = null;
            PanelFilters.SuspendDrawing();
            foreach (LogMetadataPropertyAndValues filterProperty in logMetadataPropertyAndValues)
            {
                if (!logMetadataPropertyControls.TryGetValue(filterProperty, out var userControlLogFilter))
                {
                    // Create a new UserControlLogMetadataFilter and add it to the dictionary and the form's controls.
                    userControlLogFilter = new UserControlLogMetadataFilter(filterProperty.LogMetadataProperty.Description)
                    {
                        Width = PanelFilters.ClientSize.Width
                    };
                    userControlLogFilter.FilterChanged += UserControlLogFilter_FilterChanged;

                    PanelFilters.Controls.Add(userControlLogFilter);
                    logMetadataPropertyControls[filterProperty] = userControlLogFilter;
                }
                userControlLogFilter.UpdateListView(filterProperty);

                if (previousFilter != null)
                {
                    userControlLogFilter.Top = previousFilter.Bottom + 5;
                }
                previousFilter = userControlLogFilter;
            }
            PanelFilters.ResumeDrawing();
        }

        private void UpdateFilterControlsCount(List<LogMetadataPropertyAndValues> filterProperties)
        {
            foreach (LogMetadataPropertyAndValues filterProperty in filterProperties)
            {
                if (logMetadataPropertyControls.TryGetValue(filterProperty, out var userControlLogFilter))
                {
                    userControlLogFilter.UpdateCountInListView(filterProperty);
                }
            }
        }
        private void FilterLoglines()
        {
            // Get all the metadata properties and their values from all the user controls
            List<LogMetadataPropertyAndValues> LogMetadataPropertyAndValuesList = [];
            foreach (UserControlLogMetadataFilter userControlLogFilter in PanelFilters.Controls)
            {
                LogMetadataPropertyAndValuesList.Add(userControlLogFilter.GetCurrentLogMetadataPropertyAndValues());
            }

            // Filter the loglines into the FilterResult and update the count
            currentLogMetadataFilterResult = LogMetadataFilter.GetLogMetadataFilterResult(LogCollection.Instance.LogLines, LogMetadataPropertyAndValuesList);

            UpdateFilterControlsCount(currentLogMetadataFilterResult.LogMetadataPropertyAndValuesList);
            UsrLogContentBegin.UpdateLogLines(currentLogMetadataFilterResult.LogLines);
            UsrLogContentEnd.UpdateLogLines(currentLogMetadataFilterResult.LogLines);

            UpdateAndWriteExport(currentLogMetadataFilterResult);
        }
        public static string CreateMetadataExampleFilterString(List<LogMetadataPropertyAndValues> LogMetadataPropertyAndValuesList)
        {
            List<string> filterGroups = [];

            foreach (var item in LogMetadataPropertyAndValuesList)
            {
                if (item.IsFilterEnabled)
                {
                    var values = item.LogMetadataValues.Where(kv => kv.Key.IsFilterEnabled).Select(kv => kv.Key.Value).ToList();

                    if (values.Count > 1)
                    {
                        string group = "(" + string.Join(" of ", values) + ")";
                        filterGroups.Add(group);
                    }
                    else if (values.Count == 1)
                    {
                        filterGroups.Add(values[0]);
                    }
                }
            }

            string result = string.Join(" en ", filterGroups);
            return string.IsNullOrEmpty(result) ? "-" : result;
        }
        #endregion

        #region Export
        private void UpdateExportControls()
        {
            grpWriteLog.Visible = ConfigurationManager.GenericConfig.ExportToFile;
            txtWriteToFilePath.Text = Debugger.IsAttached ? AppContext.BaseDirectory + "Log.log" : ConfigurationManager.GenericConfig.ExportFileName;
            if (ConfigurationManager.GenericConfig.EditorName != null) btnOpenWithEditor.Text = "Open in " + ConfigurationManager.GenericConfig.EditorName;

        }
        private void UpdateAndWriteExport(LogMetadataFilterResult logMetadataFilterResult)
        {
            LogExportSettings logExportSettings = new()
            {
                LoglineBegin = UsrLogContentBegin.SelectedLogLine,
                ExtraLinesBegin = UsrLogContentBegin.ExtraLineCount,
                LogLineEnd = UsrLogContentEnd.SelectedLogLine,
                ExtraLinesEnd = UsrLogContentEnd.ExtraLineCount,
                LogExportSettingsMetadata = usrControlMetadataFormating.LogExportSettingsMetadata,
            };

            logExportSettings.LogExportSettingsMetadata.RemoveMetaDataCriteria = ((LogLayout)cboLogLayout.SelectedItem).RemoveMetaDataCriteria;
            logExportSettings.LogExportSettingsMetadata.MetadataStartPosition = ((LogLayout)cboLogLayout.SelectedItem).StartPosition;

            LogExportData logExportData = LogExportDataCreator.CreateLogExportData(logMetadataFilterResult, logExportSettings, !chkShowAllLogLines.Checked);

            if (chkShowAllLogLines.Checked || logExportData.LineCount < 2000)
            {
                lblNumberOfLogLinesShown.Text = logExportData.LineCount.ToString() + " (alle)";
                lblNumberOfLogLinesShown.ForeColor = Color.Black;
            }
            else
            {
                lblNumberOfLogLinesShown.Text = "2000/" + logExportData.LineCount.ToString();
                lblNumberOfLogLinesShown.ForeColor = Color.DarkRed;
            }

            lblNumberOfLogLinesFiltered.Text = logExportData.LineCount.ToString();

            int initialSelectionStart = txtLogLines.SelectionStart;
            int initialSelectionLength = txtLogLines.SelectionLength;

            txtLogLines.SuspendDrawing();
            txtLogLines.Text = logExportData.ExportRaw;
            HighlightBeginAndEndFilterLines();
            txtLogLines.Select(initialSelectionStart, initialSelectionLength);
            txtLogLines.ResumeDrawing();

<<<<<<< HEAD
            LogExporterWorker logExporter = new(txtWriteToFilePath.Text);
            logExporter.StatusUpdate += HandleLogExporterStatusUpdate;
            logExportManager.AddWorker(logExporter, logMetadataFilterResult, logExportSettings);
=======
            if (ConfigurationManager.GenericConfig.ExportToFile)
            {
                LogExporterWorker logExporter = new(txtWriteToFilePath.Text);
                logExporter.StatusUpdate += HandleLogExporterStatusUpdate;
                logExportManager.AddWorker(logExporter, logMetadataFilterResult, logExportSettings);
            }
>>>>>>> 4fd932d3
        }

        private void HighlightBeginAndEndFilterLines()
        {
            if (txtLogLines.Lines.Length > 0)
            {
                if (UsrLogContentBegin.SelectedItem != null) txtLogLines.HighlightLine(UsrLogContentBegin.ExtraLineCount, Color.Orange, Color.Black);
                // Minus two because the index is 0 based and there is always an additional empty line (hard to remove)
                if (UsrLogContentEnd.SelectedItem != null) txtLogLines.HighlightLine(txtLogLines.Lines.Length - 2 - UsrLogContentEnd.ExtraLineCount, Color.GreenYellow, Color.Black);
            }
        }
        private void UpdateStatisticsLogCollection()
        {
            lblLogLinesTotalValue.Text = LogCollection.Instance.LogLines.Count.ToString();
            lblLogLinesTotalValue.ForeColor = LogCollection.Instance.LogLines.Count > 50000 ? Color.DarkRed : Color.Black;

            int count = LogCollection.Instance.ErrorCount;
            lblNumberOfLogLinesFilteredWithError.Text = count.ToString();
            lblNumberOfLogLinesFilteredWithError.ForeColor = count > 0 ? Color.DarkRed : Color.Black;
            lblLogLinesFilteredWithError.ForeColor = lblNumberOfLogLinesFilteredWithError.ForeColor;
        }
        #endregion

        #region Search
        private void UsrSearch_Search(string searchQuery, SearchDirectionUserControl searchDirectionUserControl, bool caseSensitive, bool wholeWord, bool wrapAround)
        {
            int scrollPosition = txtLogLines.GetCharIndexFromPosition(new Point(0, 0));
            int selectionStart = txtLogLines.SelectionStart;
            int selectionLenght = txtLogLines.SelectionLength;

            txtLogLines.SuspendDrawing();
            usrSearch.Enabled = false;
            Application.DoEvents();
            try
            {
                if (!chkShowAllLogLines.Checked)
                {
                    chkShowAllLogLines.Checked = true;
                    Application.DoEvents();
                }

                //Clean the logline background and reinster begin and end filters
                txtLogLines.ClearHighlighting();
                HighlightBeginAndEndFilterLines();

                //Return the scrolling to its original position
                txtLogLines.Select(scrollPosition, 0);
                txtLogLines.ScrollToCaret();
                txtLogLines.Select(selectionStart, selectionLenght);

                SearchDirection searchDirection = searchDirectionUserControl == SearchDirectionUserControl.Forward ? SearchDirection.Forward : SearchDirection.Backward;
                bool found = txtLogLines.Find(searchQuery.Trim(), searchDirection, wholeWord, caseSensitive, wrapAround);

                usrSearch.SetResultsFound(found);
            }
            catch (Exception ex)
            {
                MessageBox.Show("Fout tijdens zoeken: " + ex.Message);
            }
            finally
            {
                Application.DoEvents();
                usrSearch.Enabled = true;
                usrSearch.Focus();
                txtLogLines.ResumeDrawing();
            }
        }
        #endregion

        #region Reset and Clear
        private void ClearLog()
        {
            if (isFormInitializing) return;

            LogCollection.Instance.Clear();
            FilterLoglines();
            UsrLogContentBegin.UpdateLogLines(null);
            UsrLogContentEnd.UpdateLogLines(null);

            txtLogLines.Text = "";
            UpdateStatisticsLogCollection();
            UpdateDownloadControlsReadOnlyStatus();
            lastTrailTime = null;
        }
        private void Reset()
        {
            if (isFormInitializing) return;

            currentLogMetadataFilterResult = null;

            foreach (Control control in PanelFilters.Controls)
            {
                UserControlLogMetadataFilter userControlLogMetadataFilter = (UserControlLogMetadataFilter)control;
                userControlLogMetadataFilter.FilterChanged -= UserControlLogFilter_FilterChanged;
            }
            PanelFilters.Controls.Clear();
            logMetadataPropertyControls.Clear();
            txtStatusRead.Text = string.Empty;
            txtStatusRead.Visible = false;
            ClearLog();

            //Force memory cleanup
            GC.Collect();
            GC.WaitForPendingFinalizers();
        }
        #endregion

        #region Form updating related functions
        private void UpdateMemoryUsage(object sender, EventArgs e)
        {
            lblMemoryUsageValue.Text = (Process.GetCurrentProcess().WorkingSet64 / (1024 * 1024)).ToString() + " MB";
        }
        private void UpdateDownloadControlsReadOnlyStatus()
        {
            bool downloadingInProgress = numberOfSourceProcessingWorkers > 0;
            btnReadFromUrl.Enabled = !downloadingInProgress;
            btnDowloadLogLongTime.Visible = !downloadingInProgress;
            btnStop.Visible = downloadingInProgress;

            cboLogProvider.Enabled = !downloadingInProgress;
            lblLogProvider.Enabled = !downloadingInProgress;
            usrRuntime.Enabled = !downloadingInProgress;
            usrKubernetes.Enabled = !downloadingInProgress;

            UpdateFormMiniControls();
        }
        private void UpdateFormMiniControls()
        {
            if (miniTopForm != null && !miniTopForm.IsDisposed)
            {
                miniTopForm.lblLogLinesTotalCount.Text = lblLogLinesTotalValue.Text;
                miniTopForm.lblLogLinesFilteredCount.Text = lblNumberOfLogLinesFiltered.Text;
                miniTopForm.lblLogLinesFilteredWithErrorCount.Text = lblNumberOfLogLinesFilteredWithError.Text;
                miniTopForm.lblLogLinesFilteredWithErrorCount.ForeColor = lblNumberOfLogLinesFilteredWithError.ForeColor;
                miniTopForm.lblError.ForeColor = lblLogLinesFilteredWithError.ForeColor;

                miniTopForm.btnRead.Enabled = btnReadFromUrl.Enabled;
                miniTopForm.btnStop.Visible = btnStop.Visible;
                miniTopForm.btnStop.Text = btnStop.Text;
                miniTopForm.btnReset.Enabled = BtnClearLog.Enabled;
                miniTopForm.btnReset.Enabled = btnReadFromUrl.Enabled;
            }
        }
        #endregion

        #region User controls event handling
        private void HandleLogExporterStatusUpdate(string message, bool isSucces)
        {
            txtStatusWrite.Text = message;
            txtStatusWrite.BackColor = txtStatusWrite.BackColor;
            txtStatusWrite.ForeColor = isSucces ? Color.DarkGreen : Color.DarkRed;
        }
        private void HandleLogProviderStatusUpdate(string message, bool isSucces)
        {
            txtStatusRead.Text = message;
            txtStatusRead.Visible = !isSucces;
        }
        private void HandleLogProviderManagerQueueUpdate(int numberOfWorkers)
        {
            numberOfSourceProcessingWorkers = numberOfWorkers;
            UpdateDownloadControlsReadOnlyStatus();
        }
        private void HandleLogContentFilterUpdate(object sender, EventArgs e)
        {
            lblBeginFilterEnabled.Visible = UsrLogContentBegin.FilterIsEnabled;
            lblEndFilterEnabled.Visible = UsrLogContentEnd.FilterIsEnabled;

            if (currentLogMetadataFilterResult != null) UpdateAndWriteExport(currentLogMetadataFilterResult);
        }
        private void HandleLogContentFilterUpdateBegin(object sender, EventArgs e)
        {
            HandleLogContentFilterUpdate(sender, e);
            txtLogLines.SelectionStart = 1;
            txtLogLines.ScrollToCaret();
        }
        private void HandleLogContentFilterUpdateEnd(object sender, EventArgs e)
        {
            usrControlMetadataFormating.SuspendDrawing();
            HandleLogContentFilterUpdate(sender, e);
            txtLogLines.SelectionStart = txtLogLines.Text.Length;
            txtLogLines.ScrollToCaret();
            usrControlMetadataFormating.ResumeDrawing();
        }

        private void HandleLogProviderSourceSelectionChanged(object sender, EventArgs e)
        {
            ClearLog();
        }
        private void HandleExceptionWhenReadingLog(Exception ex)
        {
            ex.LogStackTraceToFile();
            HandleLogProviderStatusUpdate(ex.Message, false);
        }
        private void HandleSourceProcessingWorkerProgressUpdate(int elapsedSeconds, int duration)
        {
            btnStop.Text = "Stop" + (duration == -1 ? "" : " " + (duration - elapsedSeconds).ToString() + "...");
        }
        #endregion

        #region Form controls events
        public void BtnReadFromUrl_Click(object sender, EventArgs e)
        {
            StartLogProviderAsync();
        }
        public void BtnDowloadLogLongTime_Click(object sender, EventArgs e)
        {
            StartLogProviderAsync(1, 60);
        }
        public void BtnStop_Click(object sender, EventArgs e)
        {
            logProviderManager.CancelAllWorkers();
        }
        public void BtnClearLog_Click(object sender, EventArgs e)
        {
            ClearLog();
        }
        private void BtnReset_Click(object sender, EventArgs e)
        {
            Reset();
        }
        private void BtnMiniTopForm_Click(object sender, EventArgs e)
        {
            if (miniTopForm == null || miniTopForm.IsDisposed)
            {
                miniTopForm = new FormMiniTop(this);
            }
            UpdateFormMiniControls();
            miniTopForm.Show();
            miniTopForm.Focus();
            WindowState = FormWindowState.Minimized;
        }
        public void BtnOpenWithEditor_Click(object sender, EventArgs e)
        {
            LogExportWorkerManager.OpenFileInExternalEditor(txtWriteToFilePath.Text);
        }
        private void UserControlLogFilter_FilterChanged(object sender, EventArgs e)
        {
            FilterLoglines();
        }
        private void ChkShowAllLogLines_CheckedChanged(object sender, EventArgs e)
        {
            HandleLogContentFilterUpdate(sender, e);
        }
        private void CboLogLayout_SelectedIndexChanged(object sender, EventArgs e)
        {
            LogLayout logLayout = (LogLayout)cboLogLayout.SelectedItem;
            UsrLogContentBegin.UpdateFilterTypes(logLayout.LogContentBeginEndFilters);
            UsrLogContentEnd.UpdateFilterTypes(logLayout.LogContentBeginEndFilters);
            usrControlMetadataFormating.UpdateLogMetadataProperties(logLayout.LogMetadataProperties);

            Reset();
        }
        private void CboLogProvider_SelectedIndexChanged(object sender, EventArgs e)
        {
            ILogProviderConfig logProviderConfig = (ILogProviderConfig)cboLogProvider.SelectedItem;
            usrRuntime.Visible = logProviderConfig.LogProviderType == LogProviderType.Runtime;
            usrKubernetes.Visible = logProviderConfig.LogProviderType == LogProviderType.Kubernetes;
            usrFileLogProvider.Visible = logProviderConfig.LogProviderType == LogProviderType.File;

            switch (logProviderConfig.LogProviderType)
            {
                case LogProviderType.Runtime:
                    cboLogLayout.SelectedItem = ConfigurationManager.LogProvidersConfig.RuntimeConfig.DefaultLogLayout;
                    break;
                case LogProviderType.Kubernetes:
                    cboLogLayout.SelectedItem = ConfigurationManager.LogProvidersConfig.KubernetesConfig.DefaultLogLayout;
                    break;
                case LogProviderType.File:
                    cboLogLayout.SelectedItem = ConfigurationManager.LogProvidersConfig.FileConfig.DefaultLogLayout;
                    break;
            }
            Reset();
        }
        #endregion

        #region Form key shortcuts
        private void FormLogScraper_KeyDown(object sender, KeyEventArgs e)
        {
            // Check for Ctrl+F key combination
            if (e.Control && e.KeyCode == Keys.F)
            {
                // Set focus to the search TextBox
                usrSearch.Focus();

                // Suppress the key event to prevent further processing
                e.SuppressKeyPress = true;
            }
        }
        #endregion
        int previousWidth = 0;
        private void PanelFilters_Resize(object sender, EventArgs e)
        {
            int newWidth = PanelFilters.ClientSize.Width;
            if (newWidth == previousWidth) return;

            PanelFilters.SuspendDrawing();
            PanelFilters.SuspendLayout();
            foreach (Control ctrl in PanelFilters.Controls)
            {
                if (ctrl.Width != newWidth)
                {
                    ctrl.Width = newWidth;
                }
            }
            PanelFilters.ResumeLayout();
            PanelFilters.ResumeDrawing();
            previousWidth = newWidth;
        }
<<<<<<< HEAD
=======

        private void BtnConfig_Click(object sender, EventArgs e)
        {
            KubernetesConfig oldKubernetesConfig = ConfigurationManager.LogProvidersConfig.KubernetesConfig;
            RuntimeConfig oldRuntimeConfig = ConfigurationManager.LogProvidersConfig.RuntimeConfig;
            LogScraperConfig oldGenericConfig = ConfigurationManager.GenericConfig;
            LogLayoutsConfig logLayoutsConfig = ConfigurationManager.LogLayoutsConfig;

            using FormConfiguration form = new();
            DialogResult result = form.ShowDialog(this); // 'this' makes it modal to the main window

            if (result == DialogResult.OK)
            {
                bool kubernetesChanged = !oldKubernetesConfig.IsEqualByJsonComparison(ConfigurationManager.LogProvidersConfig.KubernetesConfig);
                bool runtimeChanged = !oldRuntimeConfig.IsEqualByJsonComparison(ConfigurationManager.LogProvidersConfig.RuntimeConfig);

                if (kubernetesChanged || runtimeChanged)
                {
                    if (MessageBox.Show("De instellingen zijn gewijzigd. Wil je deze direct toepassen? Hierdoor wordt het log gereset", "Reset", MessageBoxButtons.OKCancel, MessageBoxIcon.Question) == DialogResult.OK)
                    {
                        if (kubernetesChanged)
                        {
                            usrKubernetes.UpdateClusters(ConfigurationManager.LogProvidersConfig.KubernetesConfig.Clusters);
                        }
                        if (runtimeChanged)
                        {
                            usrRuntime.UpdateRuntimeInstances(ConfigurationManager.LogProvidersConfig.RuntimeConfig.Instances);
                        }
                        CboLogProvider_SelectedIndexChanged(null, null);
                    }
                }

                if (!oldGenericConfig.IsEqualByJsonComparison(ConfigurationManager.GenericConfig)) UpdateExportControls();
                if (!logLayoutsConfig.IsEqualByJsonComparison(ConfigurationManager.LogLayoutsConfig)) PopulateLogLayouts();
            }
        }
>>>>>>> 4fd932d3
    }
}<|MERGE_RESOLUTION|>--- conflicted
+++ resolved
@@ -314,18 +314,12 @@
             txtLogLines.Select(initialSelectionStart, initialSelectionLength);
             txtLogLines.ResumeDrawing();
 
-<<<<<<< HEAD
-            LogExporterWorker logExporter = new(txtWriteToFilePath.Text);
-            logExporter.StatusUpdate += HandleLogExporterStatusUpdate;
-            logExportManager.AddWorker(logExporter, logMetadataFilterResult, logExportSettings);
-=======
             if (ConfigurationManager.GenericConfig.ExportToFile)
             {
                 LogExporterWorker logExporter = new(txtWriteToFilePath.Text);
                 logExporter.StatusUpdate += HandleLogExporterStatusUpdate;
                 logExportManager.AddWorker(logExporter, logMetadataFilterResult, logExportSettings);
             }
->>>>>>> 4fd932d3
         }
 
         private void HighlightBeginAndEndFilterLines()
@@ -634,8 +628,6 @@
             PanelFilters.ResumeDrawing();
             previousWidth = newWidth;
         }
-<<<<<<< HEAD
-=======
 
         private void BtnConfig_Click(object sender, EventArgs e)
         {
@@ -672,6 +664,5 @@
                 if (!logLayoutsConfig.IsEqualByJsonComparison(ConfigurationManager.LogLayoutsConfig)) PopulateLogLayouts();
             }
         }
->>>>>>> 4fd932d3
     }
 }